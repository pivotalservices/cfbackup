--- conflicted
+++ resolved
@@ -10,25 +10,14 @@
 	"strconv"
 	"strings"
 
-<<<<<<< HEAD
 	. "github.com/pivotalservices/gtils/http"
-=======
-	"github.com/pivotalservices/gtils/command"
-	cfhttp "github.com/pivotalservices/gtils/http"
->>>>>>> 13f7ce8f
 )
 
 type CloudControllerJobs []string
 
-<<<<<<< HEAD
-type RestAdapter func(method, connectionURL, username, password string, isYaml bool) (*http.Response, error)
+type JobTogglerAdapter func(serverUrl, username, password string) (res string, err error)
 
-type JobTogglerAdapter func(serverUrl, username, password string) (res string, err error)
-=======
-type JobTogglerAdapter func(serverUrl, username, password string, exec command.Executer) (res string, err error)
->>>>>>> 13f7ce8f
-
-type EvenTaskCreaterAdapter func(method string, httpGateway cfhttp.HttpGateway, handleRespFunc cfhttp.HandleRespFunc) (task EventTasker)
+type EvenTaskCreaterAdapter func(method string, httpGateway HttpGateway, handleRespFunc HandleRespFunc) (task EventTasker)
 
 type EventTasker interface {
 	WaitForEventStateDone(contents bytes.Buffer, eventObject *EventObject) (err error)
@@ -49,17 +38,14 @@
 	state               string
 	JobToggler          JobTogglerAdapter
 	NewEventTaskCreater EvenTaskCreaterAdapter
-<<<<<<< HEAD
 	httpGateway         HttpGateway
+	HttpResponseHandler HandleRespFunc
 }
 
 type Task struct {
-	Method     string
-	Url        string
-	Username   string
-	Password   string
-	IsYaml     bool
-	RestRunner RestAdapter
+	Method              string
+	HttpGateway         HttpGateway
+	HttpResponseHandler HandleRespFunc
 }
 
 func ToggleCCHandler(response *http.Response) (redirectUrl interface{}, err error) {
@@ -79,23 +65,6 @@
 	return NewHttpGateway(serverUrl, username, password, "text/yaml", ToggleCCHandler)
 }
 
-func (restAdapter RestAdapter) Run(method, connectionURL, username, password string, isYaml bool) (statusCode int, body io.Reader, err error) {
-	res, err := restAdapter(method, connectionURL, username, password, isYaml)
-	defer res.Body.Close()
-	body = res.Body
-	statusCode = res.StatusCode
-	return
-=======
-	HttpResponseHandler cfhttp.HandleRespFunc
-}
-
-type Task struct {
-	Method              string
-	HttpGateway         cfhttp.HttpGateway
-	HttpResponseHandler cfhttp.HandleRespFunc
->>>>>>> 13f7ce8f
-}
-
 func ToggleCCJobRunner(serverUrl, username, password string) (redirectUrl string, err error) {
 	httpGateway := NewToggleGateway(serverUrl, username, password)
 	ret, err := httpGateway.Execute("PUT")
@@ -105,7 +74,7 @@
 	return ret.(string), err
 }
 
-func NewCloudController(ip, username, password, deploymentName, state string, handleRespFunc cfhttp.HandleRespFunc) *CloudController {
+func NewCloudController(ip, username, password, deploymentName, state string, handleRespFunc HandleRespFunc) *CloudController {
 	return &CloudController{
 		ip:                  ip,
 		username:            username,
@@ -135,20 +104,15 @@
 		connectionURL string = newConnectionURL(serverURL, s.deploymentName, ccjob, s.state, ccjobindex)
 	)
 
-<<<<<<< HEAD
 	if originalUrl, err = s.JobToggler(connectionURL, s.username, s.password); err == nil {
-		task := s.NewEventTaskCreater("GET", modifyUrl(s.ip, serverURL, originalUrl), s.username, s.password, false)
-=======
-	if originalUrl, err := s.JobToggler(connectionURL, s.username, s.password, command.NewLocalExecuter()); err == nil {
-		gateway := cfhttp.NewHttpGateway(modifyUrl(s.ip, serverURL, originalUrl), s.username, s.password, "application/json", s.HttpResponseHandler)
+		gateway := NewHttpGateway(modifyUrl(s.ip, serverURL, originalUrl), s.username, s.password, "application/json", s.HttpResponseHandler)
 		task := s.NewEventTaskCreater("GET", gateway, s.HttpResponseHandler)
->>>>>>> 13f7ce8f
 		err = task.WaitForEventStateDone(contents, &eventObject)
 	}
 	return
 }
 
-func NewTask(method string, httpGateway cfhttp.HttpGateway, handleRespFunc cfhttp.HandleRespFunc) (task EventTasker) {
+func NewTask(method string, httpGateway HttpGateway, handleRespFunc HandleRespFunc) (task EventTasker) {
 	task = &Task{
 		Method:              method,
 		HttpGateway:         httpGateway,
